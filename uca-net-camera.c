--- conflicted
+++ resolved
@@ -41,12 +41,6 @@
 
 enum {
     PROP_HOST = N_BASE_PROPERTIES,
-<<<<<<< HEAD
-    PROP_PORT,
-    IS_RECORDING,
-    IS_READOUT,
-=======
->>>>>>> 96a9ef4d
     N_PROPERTIES
 };
 
